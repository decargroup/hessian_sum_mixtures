<!-- From https://github.com/othneildrew/Best-README-Template?tab=readme-ov-file -->
<a name="readme-top"></a>

<!-- [![Contributors][contributors-shield]][contributors-url] -->
<!-- [![Forks][forks-shield]][forks-url] -->
<!-- [![Stargazers][stars-shield]][stars-url] -->
[![MIT License][license-shield]][license-url]
[![Issues][issues-shield]][issues-url]
[![LinkedIn][linkedin-shield]][linkedin-url]



<!-- PROJECT LOGO -->
<br />
<div align="center">
  <a href="https://github.com/decargroup/hessian_sum_mixtures">
    <img src="figs/hessians.png" alt="Logo" width="400" height="200">
  </a>

<h3 align="center">Hessian Sum-Mixtures</h3>

  <p align="center">
    A nonlinear least squares Hessian for Gaussian Mixture Factors. 
    Our method explicitly uses the chain rule
    to take into account the LogSumExp nonlinearity proper to negative log-likelihoods of Gaussian Mixtures. 
    A method to maintain compatibility with standard nonlinear least-squares solvers is provided. This repository contains the companion code 
    and supplementary material for our submission to IEEE Robotics and Automation Letters titled "A Hessian for Gaussian Mixture Likelihoods in Nonlinear Least Squares".
  </p>
</div>

## Getting Started
Install general requirements using
```
pip install -r requirements.txt
```
Install the navlie submodule, 
```
pip install -e ./navlie
```
Install the project library using 
```
pip install -e ./mixtures
```
Run tests using 
```
cd tests; pytest
```

This was developed in Python 3.10.1. A virtualenv is recommended. 

## Reproducing Results From Our Paper
Please run the corresponding bash script,
```
cd ./scripts/bash_scripts_paper_results
./run_all.sh
```

<!-- USAGE EXAMPLES -->
## Usage
The key functionality of this project is in the ```gaussian_mixtures.py``` file in the
```mixtures``` library. Errors corresponding to the components are provided to initialize 
the Gaussian Mixture factors, which then mix the component errors and Jacobians to provide
the final mixture error and jacobian. 
Supplementary material with jacobian derivations is provided in ```supplementary.pdf```. 

<<<<<<< HEAD
## Citation
If you find this code useful, please consider citing our arxiv submission, 
```
@misc{korotkine2024hessian,
      title={A Hessian for Gaussian Mixture Likelihoods in Nonlinear Least Squares}, 
      author={Vassili Korotkine and Mitchell Cohen and James Richard Forbes},
      year={2024},
      eprint={2404.05452},
      archivePrefix={arXiv},
      primaryClass={cs.RO}
}
```
<!-- LICENSE -->
## License
Distributed under the MIT License. See `LICENSE.txt` for more information.
<!-- <p align="right">(<a href="#readme-top">back to top</a>)</p> -->
<!-- CONTACT -->
=======
## License

Distributed under the MIT License. See `LICENSE.txt` for more information. -->

>>>>>>> 91fb3556
## Contact

Vassili Korotkine - [@decargroup](https://twitter.com/decargroup) - vassili.korotkine@mail.mcgill.ca

Project Link: [https://github.com/decargroup/hessian_sum_mixtures](https://github.com/decargroup/hessian_sum_mixtures)
<!-- <p align="right">(<a href="#readme-top">back to top</a>)</p> -->
<!-- ACKNOWLEDGMENTS -->

## Acknowledgments

* The project is built on top of the [navlie library for on-manifold state estimation.](https://github.com/decargroup/navlie)
* The project is funded via the Natural Sciences and Engineering Research Council of Canada (NSERC) Alliance Grant in collaboration with Denso Corporation.
<p align="right">(<a href="#readme-top">back to top</a>)</p>

<!-- MARKDOWN LINKS & IMAGES -->
<!-- https://www.markdownguide.org/basic-syntax/#reference-style-links -->
<!-- [contributors-shield]: https://img.shields.io/github/contributors/decargroup/hessian_sum_mixtures.svg?style=for-the-badge -->
<!-- [contributors-url]: https://github.com/decargroup/hessian_sum_mixtures/graphs/contributors -->
<!-- [forks-shield]: https://img.shields.io/github/forks/decargroup/hessian_sum_mixtures.svg?style=for-the-badge -->
<!-- [forks-url]: https://github.com/decargroup/hessian_sum_mixtures/network/members -->
<!-- [stars-shield]: https://img.shields.io/github/stars/decargroup/hessian_sum_mixtures.svg?style=for-the-badge -->
<!-- [stars-url]: https://github.com/decargroup/hessian_sum_mixtures/stargazers -->
[issues-shield]: https://img.shields.io/github/issues/decargroup/hessian_sum_mixtures.svg?style=for-the-badge
[issues-url]: https://github.com/decargroup/hessian_sum_mixtures/issues
[license-shield]: https://img.shields.io/github/license/decargroup/hessian_sum_mixtures.svg?style=for-the-badge
[license-url]: https://github.com/decargroup/hessian_sum_mixtures/blob/main/LICENSE
[linkedin-shield]: https://img.shields.io/badge/-LinkedIn-black.svg?style=for-the-badge&logo=linkedin&colorB=555
[linkedin-url]: https://ca.linkedin.com/company/decargroup
[product-screenshot]: images/screenshot.png
<!-- [Next.js]: https://img.shields.io/badge/next.js-000000?style=for-the-badge&logo=nextdotjs&logoColor=white -->
<!-- [Next-url]: https://nextjs.org/ -->
<!-- [React.js]: https://img.shields.io/badge/React-20232A?style=for-the-badge&logo=react&logoColor=61DAFB -->
<!-- [React-url]: https://reactjs.org/ -->
<!-- [Vue.js]: https://img.shields.io/badge/Vue.js-35495E?style=for-the-badge&logo=vuedotjs&logoColor=4FC08D -->
<!-- [Vue-url]: https://vuejs.org/ -->
<!-- [Angular.io]: https://img.shields.io/badge/Angular-DD0031?style=for-the-badge&logo=angular&logoColor=white -->
<!-- [Angular-url]: https://angular.io/ -->
<!-- [Svelte.dev]: https://img.shields.io/badge/Svelte-4A4A55?style=for-the-badge&logo=svelte&logoColor=FF3E00 -->
<!-- [Svelte-url]: https://svelte.dev/ -->
<!-- [Laravel.com]: https://img.shields.io/badge/Laravel-FF2D20?style=for-the-badge&logo=laravel&logoColor=white -->
<!-- [Laravel-url]: https://laravel.com -->
<!-- [Bootstrap.com]: https://img.shields.io/badge/Bootstrap-563D7C?style=for-the-badge&logo=bootstrap&logoColor=white -->
<!-- [Bootstrap-url]: https://getbootstrap.com -->
<!-- [JQuery.com]: https://img.shields.io/badge/jQuery-0769AD?style=for-the-badge&logo=jquery&logoColor=white -->
<!-- [JQuery-url]: https://jquery.com  --><|MERGE_RESOLUTION|>--- conflicted
+++ resolved
@@ -63,7 +63,6 @@
 the final mixture error and jacobian. 
 Supplementary material with jacobian derivations is provided in ```supplementary.pdf```. 
 
-<<<<<<< HEAD
 ## Citation
 If you find this code useful, please consider citing our arxiv submission, 
 ```
@@ -78,15 +77,9 @@
 ```
 <!-- LICENSE -->
 ## License
-Distributed under the MIT License. See `LICENSE.txt` for more information.
-<!-- <p align="right">(<a href="#readme-top">back to top</a>)</p> -->
-<!-- CONTACT -->
-=======
-## License
 
 Distributed under the MIT License. See `LICENSE.txt` for more information. -->
 
->>>>>>> 91fb3556
 ## Contact
 
 Vassili Korotkine - [@decargroup](https://twitter.com/decargroup) - vassili.korotkine@mail.mcgill.ca
